namespace Client
{
    using Castle.MicroKernel.Registration;
    using log4net;
	using MassTransit;
	using MassTransit.Configuration;
	using MassTransit.Services.Subscriptions.Configuration;
	using MassTransit.Transports.Msmq;
	using MassTransit.WindsorIntegration;
	using Topshelf;
	using Topshelf.Configuration.Dsl;

	internal class Program
	{
		private static readonly ILog _log = LogManager.GetLogger(typeof (Program));

		private static void Main(string[] args)
		{
			_log.Info("Client Loading");

            var container = new DefaultMassTransitContainer();
            IEndpointFactory endpointFactory = EndpointFactoryConfigurator.New(e =>
            {
                e.SetObjectBuilder(container.ObjectBuilder);
                e.RegisterTransport<MsmqEndpoint>();
            });

			MsmqEndpointConfigurator.Defaults(def =>
			{
				def.CreateMissingQueues = true;
			});
      
			container.Kernel.AddComponentInstance("endpointFactory", typeof(IEndpointFactory), endpointFactory);
            container.AddComponent<ClientService>(typeof(ClientService).Name);
            container.AddComponent<PasswordUpdater>();
									
			var cfg = RunnerConfigurator.New(c =>
				{
					c.SetServiceName("SampleClientService");
					c.SetDisplayName("SampleClientService");
					c.SetDescription("SampleClientService");

					c.DependencyOnMsmq();
					c.RunAsLocalSystem();

<<<<<<< HEAD
=======

>>>>>>> bf5fafea
					c.ConfigureService<ClientService>(s =>
						{
                            s.Named(typeof(ClientService).Name);
							s.WhenStarted(o =>
								{

								    container.Register(Component.For<PasswordUpdater>());
								    var wob = new WindsorObjectBuilder(container.Kernel);

									var bus = ServiceBusConfigurator.New(servicesBus =>
										{
                                            servicesBus.SetObjectBuilder(wob);
											servicesBus.ReceiveFrom("msmq://localhost/mt_client");
											servicesBus.ConfigureService<SubscriptionClientConfigurator>(client =>
												{
													// need to add the ability to read from configuration settings somehow
													client.SetSubscriptionServiceEndpoint("msmq://localhost/mt_subscriptions");
												});
										});

									o.Start(bus);
								});
							s.WhenStopped(o => o.Stop());

<<<<<<< HEAD
                            s.HowToBuildService(b =>
                            {
                            	return container.ObjectBuilder.GetInstance<ClientService>();
                            });
=======
							s.HowToBuildService(name => new ClientService());
>>>>>>> bf5fafea
						});
				});
			Runner.Host(cfg, args);
		}
	}
}<|MERGE_RESOLUTION|>--- conflicted
+++ resolved
@@ -1,87 +1,77 @@
-namespace Client
-{
-    using Castle.MicroKernel.Registration;
-    using log4net;
-	using MassTransit;
-	using MassTransit.Configuration;
-	using MassTransit.Services.Subscriptions.Configuration;
-	using MassTransit.Transports.Msmq;
-	using MassTransit.WindsorIntegration;
-	using Topshelf;
-	using Topshelf.Configuration.Dsl;
-
-	internal class Program
-	{
-		private static readonly ILog _log = LogManager.GetLogger(typeof (Program));
-
-		private static void Main(string[] args)
-		{
-			_log.Info("Client Loading");
-
-            var container = new DefaultMassTransitContainer();
-            IEndpointFactory endpointFactory = EndpointFactoryConfigurator.New(e =>
-            {
-                e.SetObjectBuilder(container.ObjectBuilder);
-                e.RegisterTransport<MsmqEndpoint>();
-            });
-
-			MsmqEndpointConfigurator.Defaults(def =>
-			{
-				def.CreateMissingQueues = true;
-			});
-      
-			container.Kernel.AddComponentInstance("endpointFactory", typeof(IEndpointFactory), endpointFactory);
-            container.AddComponent<ClientService>(typeof(ClientService).Name);
-            container.AddComponent<PasswordUpdater>();
-									
-			var cfg = RunnerConfigurator.New(c =>
-				{
-					c.SetServiceName("SampleClientService");
-					c.SetDisplayName("SampleClientService");
-					c.SetDescription("SampleClientService");
-
-					c.DependencyOnMsmq();
-					c.RunAsLocalSystem();
-
-<<<<<<< HEAD
-=======
-
->>>>>>> bf5fafea
-					c.ConfigureService<ClientService>(s =>
-						{
-                            s.Named(typeof(ClientService).Name);
-							s.WhenStarted(o =>
-								{
-
-								    container.Register(Component.For<PasswordUpdater>());
-								    var wob = new WindsorObjectBuilder(container.Kernel);
-
-									var bus = ServiceBusConfigurator.New(servicesBus =>
-										{
-                                            servicesBus.SetObjectBuilder(wob);
-											servicesBus.ReceiveFrom("msmq://localhost/mt_client");
-											servicesBus.ConfigureService<SubscriptionClientConfigurator>(client =>
-												{
-													// need to add the ability to read from configuration settings somehow
-													client.SetSubscriptionServiceEndpoint("msmq://localhost/mt_subscriptions");
-												});
-										});
-
-									o.Start(bus);
-								});
-							s.WhenStopped(o => o.Stop());
-
-<<<<<<< HEAD
-                            s.HowToBuildService(b =>
-                            {
-                            	return container.ObjectBuilder.GetInstance<ClientService>();
-                            });
-=======
-							s.HowToBuildService(name => new ClientService());
->>>>>>> bf5fafea
-						});
-				});
-			Runner.Host(cfg, args);
-		}
-	}
+namespace Client
+{
+    using Castle.MicroKernel.Registration;
+    using log4net;
+	using MassTransit;
+	using MassTransit.Configuration;
+	using MassTransit.Services.Subscriptions.Configuration;
+	using MassTransit.Transports.Msmq;
+	using MassTransit.WindsorIntegration;
+	using Topshelf;
+	using Topshelf.Configuration.Dsl;
+
+	internal class Program
+	{
+		private static readonly ILog _log = LogManager.GetLogger(typeof (Program));
+
+		private static void Main(string[] args)
+		{
+			_log.Info("Client Loading");
+
+            var container = new DefaultMassTransitContainer();
+            IEndpointFactory endpointFactory = EndpointFactoryConfigurator.New(e =>
+            {
+                e.SetObjectBuilder(container.ObjectBuilder);
+                e.RegisterTransport<MsmqEndpoint>();
+            });
+
+			MsmqEndpointConfigurator.Defaults(def =>
+			{
+				def.CreateMissingQueues = true;
+			});
+      
+			container.Kernel.AddComponentInstance("endpointFactory", typeof(IEndpointFactory), endpointFactory);
+            container.AddComponent<ClientService>(typeof(ClientService).Name);
+            container.AddComponent<PasswordUpdater>();
+									
+			var cfg = RunnerConfigurator.New(c =>
+				{
+					c.SetServiceName("SampleClientService");
+					c.SetDisplayName("SampleClientService");
+					c.SetDescription("SampleClientService");
+
+					c.DependencyOnMsmq();
+					c.RunAsLocalSystem();
+
+
+					c.ConfigureService<ClientService>(s =>
+						{
+                            s.Named(typeof(ClientService).Name);
+							s.WhenStarted(o =>
+								{
+
+								    container.Register(Component.For<PasswordUpdater>());
+								    var wob = new WindsorObjectBuilder(container.Kernel);
+
+									var bus = ServiceBusConfigurator.New(servicesBus =>
+										{
+                                            servicesBus.SetObjectBuilder(wob);
+											servicesBus.ReceiveFrom("msmq://localhost/mt_client");
+											servicesBus.ConfigureService<SubscriptionClientConfigurator>(client =>
+												{
+													// need to add the ability to read from configuration settings somehow
+													client.SetSubscriptionServiceEndpoint("msmq://localhost/mt_subscriptions");
+												});
+										});
+
+									o.Start(bus);
+								});
+							s.WhenStopped(o => o.Stop());
+
+							s.HowToBuildService(name => new ClientService());
+						});
+				});
+			Runner.Host(cfg, args);
+		}
+	}
 }