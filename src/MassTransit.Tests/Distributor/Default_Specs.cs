--- conflicted
+++ resolved
@@ -1,193 +1,185 @@
-// Copyright 2007-2010 The Apache Software Foundation.
-//  
-// Licensed under the Apache License, Version 2.0 (the "License"); you may not use 
-// this file except in compliance with the License. You may obtain a copy of the 
-// License at 
-// 
-//     http://www.apache.org/licenses/LICENSE-2.0 
-// 
-// Unless required by applicable law or agreed to in writing, software distributed 
-// under the License is distributed on an "AS IS" BASIS, WITHOUT WARRANTIES OR 
-// CONDITIONS OF ANY KIND, either express or implied. See the License for the 
-// specific language governing permissions and limitations under the License.
-namespace MassTransit.Tests.Distributor
-{
-	using System;
-	using System.Collections.Generic;
-	using System.Linq;
-	using System.Threading;
-	using Configuration;
-	using Load;
-	using Load.Messages;
-<<<<<<< HEAD
-    using Magnum.Extensions;
-    using MassTransit.Distributor.Messages;
-    using MassTransit.Pipeline.Inspectors;
-    using Configuration;
-    using MassTransit.Distributor;
-    using Rhino.Mocks;
-=======
-	using Magnum.DateTimeExtensions;
-	using MassTransit.Distributor;
-	using MassTransit.Distributor.Messages;
-	using MassTransit.Pipeline.Inspectors;
->>>>>>> 6434660b
-	using NUnit.Framework;
-	using Rhino.Mocks;
-	using TestFramework;
-
-	[TestFixture]
-	public class Default_distributor_specifications :
-		LoopbackDistributorTestFixture
-	{
-		protected override void EstablishContext()
-		{
-			base.EstablishContext();
-
-			AddFirstCommandInstance("A", "loopback://localhost/a");
-			AddFirstCommandInstance("B", "loopback://localhost/b");
-			AddFirstCommandInstance("C", "loopback://localhost/c");
-
-			RemoteBus.ShouldHaveSubscriptionFor<Distributed<FirstCommand>>();
-		}
-
-		[Test]
-		public void Can_collect_iworkeravaiable_messages()
-		{
-			int workerAvaiableCountRecieved = 0;
-			var messageRecieved = new ManualResetEvent(false);
-
-			UnsubscribeAction unsubscribe = LocalBus.Subscribe<IWorkerAvailable>(message =>
-				{
-					Interlocked.Increment(ref workerAvaiableCountRecieved);
-					messageRecieved.Set();
-				});
-
-			Instances.ToList().ForEach(x => { x.Value.ControlBus.Endpoint.Send(new PingWorker()); });
-
-			messageRecieved.WaitOne(3.Seconds());
-
-			unsubscribe();
-
-			workerAvaiableCountRecieved.ShouldBeGreaterThan(0);
-		}
-
-		[Test, Explicit]
-		public void Ensure_distributor_sends_ping_request_after_timeout()
-		{
-			int pingRequestsRecieved = 0;
-			var messageRecieved = new ManualResetEvent(false);
-
-			UnsubscribeAction unsubscribe = Instances["A"].ControlBus.Subscribe<PingWorker>(message =>
-				{
-					Interlocked.Increment(ref pingRequestsRecieved);
-					messageRecieved.Set();
-				});
-
-			messageRecieved.WaitOne(120.Seconds());
-
-			unsubscribe();
-
-			pingRequestsRecieved.ShouldBeGreaterThan(0);
-		}
-
-		[Test]
-		public void Ensure_workers_will_respond_to_ping_request()
-		{
-			int workerAvaiableCountRecieved = 0;
-			var messageRecieved = new ManualResetEvent(false);
-
-			UnsubscribeAction unsubscribe = LocalBus.Subscribe<WorkerAvailable<FirstCommand>>(message =>
-				{
-					Interlocked.Increment(ref workerAvaiableCountRecieved);
-					messageRecieved.Set();
-				});
-
-			Instances.ToList().ForEach(x => { x.Value.ControlBus.Endpoint.Send(new PingWorker()); });
-
-			messageRecieved.WaitOne(3.Seconds());
-
-			unsubscribe();
-
-			workerAvaiableCountRecieved.ShouldBeGreaterThan(0);
-		}
-
-		[Test]
-		public void The_pipeline_viewer_should_show_the_distributor()
-		{
-			PipelineViewer.Trace(LocalBus.InboundPipeline);
-
-			PipelineViewer.Trace(Instances["A"].DataBus.InboundPipeline);
-		}
-
-		[Test]
-		public void Using_the_load_generator_should_share_the_load()
-		{
-			var generator = new LoadGenerator<FirstCommand, FirstResponse>();
-			const int count = 100;
-
-			generator.Run(RemoteBus, count, x => new FirstCommand(x));
-
-			Dictionary<Uri, int> results = generator.GetWorkerLoad();
-
-			Assert.That(results.Sum(x => x.Value), Is.EqualTo(count));
-			results.ToList().ForEach(x =>
-			                         Assert.That(x.Value, Is.GreaterThan(0).And.LessThanOrEqualTo(count),
-			                         	string.Format("{0} did not consume between 0 and {1}",
-			                         		x.Key.ToString(), count)));
-		}
-	}
-
-	[TestFixture]
-	public class Distributor_with_custom_worker_selection_strategy :
-		LoopbackDistributorTestFixture
-	{
-		private Dictionary<String, Uri> _nodes = new Dictionary<string, Uri>
-			{
-				{"A", new Uri("loopback://localhost/a")},
-				{"B", new Uri("loopback://localhost/b")},
-				{"C", new Uri("loopback://localhost/c")}
-			};
-
-		protected override void EstablishContext()
-		{
-			base.EstablishContext();
-
-			_nodes.ToList().ForEach(x => AddFirstCommandInstance(x.Key, x.Value.ToString()));
-		}
-
-		protected override void ConfigureLocalBus(IServiceBusConfigurator configurator)
-		{
-			var mock = MockRepository.GenerateStub<IWorkerSelectionStrategy<FirstCommand>>();
-			mock.Stub(x => x.GetAvailableWorkers(null, null, false))
-				.IgnoreArguments()
-				.Return(new List<WorkerDetails>
-					{
-						new WorkerDetails
-							{
-								ControlUri = _nodes["A"].AppendToPath("_control"),
-								DataUri = _nodes["A"],
-								InProgress = 0,
-								InProgressLimit = 100,
-								LastUpdate = DateTime.UtcNow
-							}
-					});
-
-			configurator.UseDistributorFor(EndpointFactory, mock);
-		}
-
-		[Test]
-		public void Node_a_should_recieve_all_the_work()
-		{
-			var generator = new LoadGenerator<FirstCommand, FirstResponse>();
-			const int count = 100;
-
-			generator.Run(RemoteBus, count, x => new FirstCommand(x));
-
-			Dictionary<Uri, int> results = generator.GetWorkerLoad();
-
-			Assert.That(results.Sum(x => x.Value), Is.EqualTo(count));
-			Assert.That(results[_nodes["A"]], Is.EqualTo(count));
-		}
-	}
+// Copyright 2007-2010 The Apache Software Foundation.
+//  
+// Licensed under the Apache License, Version 2.0 (the "License"); you may not use 
+// this file except in compliance with the License. You may obtain a copy of the 
+// License at 
+// 
+//     http://www.apache.org/licenses/LICENSE-2.0 
+// 
+// Unless required by applicable law or agreed to in writing, software distributed 
+// under the License is distributed on an "AS IS" BASIS, WITHOUT WARRANTIES OR 
+// CONDITIONS OF ANY KIND, either express or implied. See the License for the 
+// specific language governing permissions and limitations under the License.
+namespace MassTransit.Tests.Distributor
+{
+	using System;
+	using System.Collections.Generic;
+	using System.Linq;
+	using System.Threading;
+	using Configuration;
+	using Load;
+	using Load.Messages;
+    using Magnum.Extensions;
+    using MassTransit.Distributor.Messages;
+    using MassTransit.Pipeline.Inspectors;
+    using Configuration;
+    using MassTransit.Distributor;
+    using Rhino.Mocks;
+	using NUnit.Framework;
+	using TestFramework;
+
+	[TestFixture]
+	public class Default_distributor_specifications :
+		LoopbackDistributorTestFixture
+	{
+		protected override void EstablishContext()
+		{
+			base.EstablishContext();
+
+			AddFirstCommandInstance("A", "loopback://localhost/a");
+			AddFirstCommandInstance("B", "loopback://localhost/b");
+			AddFirstCommandInstance("C", "loopback://localhost/c");
+
+			RemoteBus.ShouldHaveSubscriptionFor<Distributed<FirstCommand>>();
+		}
+
+		[Test]
+		public void Can_collect_iworkeravaiable_messages()
+		{
+			int workerAvaiableCountRecieved = 0;
+			var messageRecieved = new ManualResetEvent(false);
+
+			UnsubscribeAction unsubscribe = LocalBus.Subscribe<IWorkerAvailable>(message =>
+				{
+					Interlocked.Increment(ref workerAvaiableCountRecieved);
+					messageRecieved.Set();
+				});
+
+			Instances.ToList().ForEach(x => { x.Value.ControlBus.Endpoint.Send(new PingWorker()); });
+
+			messageRecieved.WaitOne(3.Seconds());
+
+			unsubscribe();
+
+			workerAvaiableCountRecieved.ShouldBeGreaterThan(0);
+		}
+
+		[Test, Explicit]
+		public void Ensure_distributor_sends_ping_request_after_timeout()
+		{
+			int pingRequestsRecieved = 0;
+			var messageRecieved = new ManualResetEvent(false);
+
+			UnsubscribeAction unsubscribe = Instances["A"].ControlBus.Subscribe<PingWorker>(message =>
+				{
+					Interlocked.Increment(ref pingRequestsRecieved);
+					messageRecieved.Set();
+				});
+
+			messageRecieved.WaitOne(120.Seconds());
+
+			unsubscribe();
+
+			pingRequestsRecieved.ShouldBeGreaterThan(0);
+		}
+
+		[Test]
+		public void Ensure_workers_will_respond_to_ping_request()
+		{
+			int workerAvaiableCountRecieved = 0;
+			var messageRecieved = new ManualResetEvent(false);
+
+			UnsubscribeAction unsubscribe = LocalBus.Subscribe<WorkerAvailable<FirstCommand>>(message =>
+				{
+					Interlocked.Increment(ref workerAvaiableCountRecieved);
+					messageRecieved.Set();
+				});
+
+			Instances.ToList().ForEach(x => { x.Value.ControlBus.Endpoint.Send(new PingWorker()); });
+
+			messageRecieved.WaitOne(3.Seconds());
+
+			unsubscribe();
+
+			workerAvaiableCountRecieved.ShouldBeGreaterThan(0);
+		}
+
+		[Test]
+		public void The_pipeline_viewer_should_show_the_distributor()
+		{
+			PipelineViewer.Trace(LocalBus.InboundPipeline);
+
+			PipelineViewer.Trace(Instances["A"].DataBus.InboundPipeline);
+		}
+
+		[Test]
+		public void Using_the_load_generator_should_share_the_load()
+		{
+			var generator = new LoadGenerator<FirstCommand, FirstResponse>();
+			const int count = 100;
+
+			generator.Run(RemoteBus, count, x => new FirstCommand(x));
+
+			Dictionary<Uri, int> results = generator.GetWorkerLoad();
+
+			Assert.That(results.Sum(x => x.Value), Is.EqualTo(count));
+			results.ToList().ForEach(x =>
+			                         Assert.That(x.Value, Is.GreaterThan(0).And.LessThanOrEqualTo(count),
+			                         	string.Format("{0} did not consume between 0 and {1}",
+			                         		x.Key.ToString(), count)));
+		}
+	}
+
+	[TestFixture]
+	public class Distributor_with_custom_worker_selection_strategy :
+		LoopbackDistributorTestFixture
+	{
+		private Dictionary<String, Uri> _nodes = new Dictionary<string, Uri>
+			{
+				{"A", new Uri("loopback://localhost/a")},
+				{"B", new Uri("loopback://localhost/b")},
+				{"C", new Uri("loopback://localhost/c")}
+			};
+
+		protected override void EstablishContext()
+		{
+			base.EstablishContext();
+
+			_nodes.ToList().ForEach(x => AddFirstCommandInstance(x.Key, x.Value.ToString()));
+		}
+
+		protected override void ConfigureLocalBus(IServiceBusConfigurator configurator)
+		{
+			var mock = MockRepository.GenerateStub<IWorkerSelectionStrategy<FirstCommand>>();
+			mock.Stub(x => x.GetAvailableWorkers(null, null, false))
+				.IgnoreArguments()
+				.Return(new List<WorkerDetails>
+					{
+						new WorkerDetails
+							{
+								ControlUri = _nodes["A"].AppendToPath("_control"),
+								DataUri = _nodes["A"],
+								InProgress = 0,
+								InProgressLimit = 100,
+								LastUpdate = DateTime.UtcNow
+							}
+					});
+
+			configurator.UseDistributorFor(EndpointFactory, mock);
+		}
+
+		[Test]
+		public void Node_a_should_recieve_all_the_work()
+		{
+			var generator = new LoadGenerator<FirstCommand, FirstResponse>();
+			const int count = 100;
+
+			generator.Run(RemoteBus, count, x => new FirstCommand(x));
+
+			Dictionary<Uri, int> results = generator.GetWorkerLoad();
+
+			Assert.That(results.Sum(x => x.Value), Is.EqualTo(count));
+			Assert.That(results[_nodes["A"]], Is.EqualTo(count));
+		}
+	}
 }